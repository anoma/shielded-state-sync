--- conflicted
+++ resolved
@@ -1,7 +1,7 @@
 //! The FMD2 scheme specified in Figure 3 of the [FMD paper](https://eprint.iacr.org/2021/089).
 
 #[cfg(feature = "serde")]
-use serde::{Serialize,Deserialize};
+use serde::{Deserialize, Serialize};
 
 use alloc::collections::BTreeSet;
 use alloc::vec;
@@ -18,8 +18,8 @@
 
 use crate::{CcaSecure, FmdScheme, RestrictedRateSet};
 
-<<<<<<< HEAD
 #[derive(Debug, Clone, PartialEq, Eq)]
+#[cfg_attr(feature = "serde", derive(Serialize, Deserialize))]
 pub struct SecretKey(pub Vec<Scalar>);
 
 impl From<Vec<Scalar>> for SecretKey {
@@ -27,23 +27,6 @@
     fn from(scalars: Vec<Scalar>) -> Self {
         Self(scalars)
     }
-=======
-#[derive(Debug, Clone)]
-#[cfg_attr(feature = "serde", derive(Serialize, Deserialize))]
-pub struct SecretKey(Vec<Scalar>);
-
-#[derive(Debug, Clone)]
-#[cfg_attr(feature = "serde", derive(Serialize, Deserialize))]
-pub struct PublicKey {
-    keys: Vec<RistrettoPoint>,
-}
-
-#[derive(Debug, Clone)]
-#[cfg_attr(feature = "serde", derive(Serialize, Deserialize))]
-pub struct DetectionKey {
-    indices: Vec<usize>,
-    keys: Vec<Scalar>,
->>>>>>> 28653ac7
 }
 
 impl SecretKey {
@@ -121,6 +104,7 @@
 }
 
 #[derive(Debug, Clone, PartialEq, Eq)]
+#[cfg_attr(feature = "serde", derive(Serialize, Deserialize))]
 pub struct PublicKey {
     keys: Vec<RistrettoPoint>,
 }
@@ -170,6 +154,7 @@
 }
 
 #[derive(Debug, Clone, PartialEq, Eq)]
+#[cfg_attr(feature = "serde", derive(Serialize, Deserialize))]
 pub struct DetectionKey {
     indices: Vec<usize>,
     keys: Vec<Scalar>,
@@ -239,6 +224,7 @@
 
 /// Compressed representation of the γ bit-ciphertexts of a [`FlagCiphertext`].
 #[derive(Debug, Clone, PartialEq, Eq)]
+#[cfg_attr(feature = "serde", derive(Serialize, Deserialize))]
 struct CompressedCiphertext(Vec<u8>);
 
 impl CompressedCiphertext {
@@ -256,7 +242,7 @@
 
 /// Decompressed inner bit-ciphertexts of a [`FlagCiphertext`].
 #[derive(Debug, Clone)]
-<<<<<<< HEAD
+#[cfg_attr(feature = "serde", derive(Serialize, Deserialize))]
 struct Ciphertext(Vec<u8>);
 
 impl Ciphertext {
@@ -277,9 +263,7 @@
 }
 
 #[derive(Debug, Clone, PartialEq, Eq)]
-=======
-#[cfg_attr(feature = "serde", derive(Serialize, Deserialize))]
->>>>>>> 28653ac7
+#[cfg_attr(feature = "serde", derive(Serialize, Deserialize))]
 pub struct FlagCiphertexts {
     u: RistrettoPoint,
     y: Scalar,
