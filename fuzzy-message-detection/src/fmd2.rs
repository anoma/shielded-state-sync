//! The FMD2 scheme specified in Figure 3 of the [FMD paper](https://eprint.iacr.org/2021/089).

<<<<<<< HEAD
#[cfg(feature = "serde")]
use serde::{Serialize,Deserialize};

=======
use alloc::collections::BTreeSet;
>>>>>>> e3786d16
use curve25519_dalek::{
    constants::RISTRETTO_BASEPOINT_POINT, ristretto::RistrettoPoint, scalar::Scalar,
};
use rand_core::{CryptoRng, RngCore};
use sha2::{Digest, Sha256, Sha512};

use crate::{CcaSecure, FmdScheme, RestrictedRateSet};

#[derive(Debug, Clone)]
#[cfg_attr(feature = "serde", derive(Serialize, Deserialize))]
pub struct SecretKey(Vec<Scalar>);

#[derive(Debug, Clone)]
#[cfg_attr(feature = "serde", derive(Serialize, Deserialize))]
pub struct PublicKey {
    keys: Vec<RistrettoPoint>,
}

#[derive(Debug, Clone)]
#[cfg_attr(feature = "serde", derive(Serialize, Deserialize))]
pub struct DetectionKey {
    indices: Vec<usize>,
    keys: Vec<Scalar>,
}

impl SecretKey {
    fn generate_keys<R: RngCore + CryptoRng>(gamma: usize, rng: &mut R) -> Self {
        let keys = (0..gamma).map(|_| Scalar::random(rng)).collect();

        Self(keys)
    }

    fn extract(&self, indices: &[usize]) -> Option<DetectionKey> {
        // check that input indices are distinct
        let index_set = BTreeSet::from_iter(indices);
        if index_set.len() != indices.len() {
            return None;
        }

        // If number of indices is larger than the γ parameter.
        if index_set.len() > self.0.len() {
            return None;
        }

        let mut keys = Vec::with_capacity(indices.len());
        for ix in indices {
            keys.push(*self.0.get(*ix)?);
        }

        Some(DetectionKey {
            indices: indices.to_vec(),
            keys,
        })
    }

    fn generate_public_key(&self) -> PublicKey {
        let keys = self
            .0
            .iter()
            .map(|k| k * RISTRETTO_BASEPOINT_POINT)
            .collect();
        PublicKey { keys }
    }
}

#[derive(Debug, Clone)]
#[cfg_attr(feature = "serde", derive(Serialize, Deserialize))]
pub struct FlagCiphertexts {
    u: RistrettoPoint,
    y: Scalar,
    c: Vec<u8>,
}

impl FlagCiphertexts {
    fn generate_flag<R: RngCore + CryptoRng>(pk: &PublicKey, rng: &mut R) -> Self {
        let r = Scalar::random(rng);
        let z = Scalar::random(rng);
        let u = RISTRETTO_BASEPOINT_POINT * r;
        let w = RISTRETTO_BASEPOINT_POINT * z;

        let bit_ciphertexts: Vec<bool> = pk
            .keys
            .iter()
            .map(|pk_i| {
                let k_i = hash_to_flag_ciphertext_bit(&u, &(pk_i * r), &w);
                !k_i // Encrypt bit 1 with hashed mask k_i.
            })
            .collect();

        let m = hash_flag_ciphertexts(&u, &bit_ciphertexts);

        let r_inv = r.invert();
        let y = (z - m) * r_inv;

        let c = FlagCiphertexts::to_bytes(&bit_ciphertexts);

        Self { u, y, c }
    }

    /// Compressed representation of the γ bit-ciphertexts of a FlagCiphertext.
    fn to_bytes(bit_ciphertexts: &[bool]) -> Vec<u8> {
        let c: Vec<u8> = bit_ciphertexts
            .chunks(8)
            .map(|bits| {
                let mut byte = 0u8;
                for (i, bit) in bits.iter().enumerate() {
                    if *bit {
                        byte ^= 1u8 << i
                    }
                }
                byte
            })
            .collect();
        c
    }

    /// Decompress the inner bit-ciphertexts of this FlagCiphertext.
    fn to_bits(&self) -> Vec<bool> {
        let mut bit_ciphertexts: Vec<bool> = Vec::new();
        for byte in self.c.iter() {
            for i in 0..8 {
                bit_ciphertexts.push(1u8 == byte >> i & 1u8);
            }
        }

        bit_ciphertexts
    }
}

/// This is the hash H from Fig.3 of the FMD paper, instantiated with SHA256.
fn hash_to_flag_ciphertext_bit(
    u: &RistrettoPoint,
    ddh_mask: &RistrettoPoint,
    w: &RistrettoPoint,
) -> bool {
    let mut hasher = Sha256::new();

    hasher.update(u.compress().to_bytes());
    hasher.update(ddh_mask.compress().to_bytes());
    hasher.update(w.compress().to_bytes());

    let k_i_byte = hasher.finalize().as_slice()[0] & 1u8;

    k_i_byte == 1u8
}

/// This is the hash G from Fig.3 of the FMD paper, instantiated with SHA512.
fn hash_flag_ciphertexts(u: &RistrettoPoint, bit_ciphertexts: &[bool]) -> Scalar {
    let mut m_bytes = u.compress().to_bytes().to_vec();
    m_bytes.extend_from_slice(&FlagCiphertexts::to_bytes(bit_ciphertexts));

    Scalar::hash_from_bytes::<Sha512>(&m_bytes)
}

pub struct Fmd2;

impl FmdScheme for Fmd2 {
    type PublicKey = PublicKey;

    type SecretKey = SecretKey;

    type DetectionKey = DetectionKey;

    type FlagCiphertexts = FlagCiphertexts;

    fn generate_keys<R: RngCore + CryptoRng>(
        rates: &RestrictedRateSet,
        rng: &mut R,
    ) -> (Self::PublicKey, Self::SecretKey) {
        let gamma = rates.gamma();

        // Secret key.
        let sk = SecretKey::generate_keys(gamma, rng);

        // Public key.
        let pk = sk.generate_public_key();

        (pk, sk)
    }

    fn flag<R: RngCore + CryptoRng>(pk: &Self::PublicKey, rng: &mut R) -> Self::FlagCiphertexts {
        FlagCiphertexts::generate_flag(pk, rng)
    }

    fn extract(sk: &Self::SecretKey, indices: &[usize]) -> Option<Self::DetectionKey> {
        sk.extract(indices)
    }

    fn test(dsk: &Self::DetectionKey, flag_ciphers: &Self::FlagCiphertexts) -> bool {
        let u = flag_ciphers.u;
        let bit_ciphertexts = flag_ciphers.to_bits();
        let m = hash_flag_ciphertexts(&u, &bit_ciphertexts);
        let w = RISTRETTO_BASEPOINT_POINT * m + flag_ciphers.u * flag_ciphers.y;
        let mut success = true;
        for (xi, index) in dsk.keys.iter().zip(dsk.indices.iter()) {
            let k_i = hash_to_flag_ciphertext_bit(&u, &(u * xi), &w);
            success = success && k_i != bit_ciphertexts[*index]
        }

        success
    }
}

/// FMD2 is proven to be IND-CCA secure in the [FMD paper](https://eprint.iacr.org/2021/089).
impl CcaSecure for Fmd2 {}

#[cfg(test)]
mod tests {
    use super::*;

    #[test]
    fn test_flag_test() {
        let mut csprng = rand_core::OsRng;

        let rates = RestrictedRateSet::new(5);
        let (pk, sk) = <Fmd2 as FmdScheme>::generate_keys(&rates, &mut csprng);
        let flag_cipher = <Fmd2 as FmdScheme>::flag(&pk, &mut csprng);
        let dk = <Fmd2 as FmdScheme>::extract(&sk, &(0..rates.gamma()).collect::<Vec<_>>());
        assert!(<Fmd2 as FmdScheme>::test(&dk.unwrap(), &flag_cipher));
    }

    /// Test that we perform checks on the input indices when extract flags.
    #[test]
    fn test_extract_checks() {
        let mut csprng = rand_core::OsRng;

        let rates = RestrictedRateSet::new(5);
        let (_pk, sk) = <Fmd2 as FmdScheme>::generate_keys(&rates, &mut csprng);

        assert!(<Fmd2 as FmdScheme>::extract(&sk, &[0, 0, 1]).is_none());
        assert!(<Fmd2 as FmdScheme>::extract(&sk, &[0, 1, 2, 3, 4, 5, 6]).is_none());
        assert!(<Fmd2 as FmdScheme>::extract(&sk, &[6]).is_none());
    }

    #[test]
    fn test_flag_test_with_partial_detection_key() {
        let mut csprng = rand_core::OsRng;

        let rates = RestrictedRateSet::new(5);
        let (pk, sk) = <Fmd2 as FmdScheme>::generate_keys(&rates, &mut csprng);
        for _i in 0..10 {
            let flag_cipher = <Fmd2 as FmdScheme>::flag(&pk, &mut csprng);
            let dk = <Fmd2 as FmdScheme>::extract(&sk, &[0, 2, 4]);
            assert!(<Fmd2 as FmdScheme>::test(&dk.unwrap(), &flag_cipher));
        }
    }
}<|MERGE_RESOLUTION|>--- conflicted
+++ resolved
@@ -1,12 +1,9 @@
 //! The FMD2 scheme specified in Figure 3 of the [FMD paper](https://eprint.iacr.org/2021/089).
 
-<<<<<<< HEAD
 #[cfg(feature = "serde")]
 use serde::{Serialize,Deserialize};
 
-=======
 use alloc::collections::BTreeSet;
->>>>>>> e3786d16
 use curve25519_dalek::{
     constants::RISTRETTO_BASEPOINT_POINT, ristretto::RistrettoPoint, scalar::Scalar,
 };
