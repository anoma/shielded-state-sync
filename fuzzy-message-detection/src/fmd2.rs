--- conflicted
+++ resolved
@@ -7,11 +7,7 @@
 use serde::{Deserialize, Serialize};
 
 use crate::{
-<<<<<<< HEAD
-    fmd2_generic::{GenericFlagCiphertexts, GenericPublicKey, TrapdoorBasepoint},
-=======
     fmd2_generic::{ChamaleonHashBasepoint, GenericFlagCiphertexts, GenericPublicKey},
->>>>>>> 2c8f32a5
     CcaSecure, DetectionKey, FmdKeyGen, FmdScheme, SecretKey,
 };
 
@@ -44,49 +40,6 @@
             y: value.y,
             c: value.c,
         } // Ignore basepoint.
-<<<<<<< HEAD
-    }
-}
-
-impl SecretKey {
-    fn generate_keys<R: RngCore + CryptoRng>(gamma: usize, rng: &mut R) -> Self {
-        let keys = (0..gamma).map(|_| Scalar::random(rng)).collect();
-
-        Self(keys)
-    }
-
-    pub(crate) fn extract(&self, indices: &[usize]) -> Option<DetectionKey> {
-        // check that input indices are distinct
-        let index_set = BTreeSet::from_iter(indices);
-        if index_set.len() != indices.len() {
-            return None;
-        }
-
-        // If number of indices is larger than the γ parameter.
-        if index_set.len() > self.0.len() {
-            return None;
-        }
-
-        let mut keys = Vec::with_capacity(indices.len());
-        for ix in indices {
-            keys.push(*self.0.get(*ix)?);
-        }
-
-        Some(DetectionKey {
-            indices: indices.to_vec(),
-            keys,
-        })
-    }
-
-    fn generate_public_key(&self) -> PublicKey {
-        let keys = self
-            .0
-            .iter()
-            .map(|k| k * RISTRETTO_BASEPOINT_POINT)
-            .collect();
-        PublicKey { keys }
-=======
->>>>>>> 2c8f32a5
     }
 }
 
@@ -125,11 +78,7 @@
         // Public key.
         let pk = sk.generate_public_key(&RISTRETTO_BASEPOINT_POINT);
 
-<<<<<<< HEAD
-        (pk, sk)
-=======
         (pk.into(), sk)
->>>>>>> 2c8f32a5
     }
 }
 
@@ -147,20 +96,7 @@
             keys: pk.keys.clone(),
         };
 
-<<<<<<< HEAD
-        GenericFlagCiphertexts::generate_flag(
-            &gpk,
-            &TrapdoorBasepoint::new(&gpk, &Scalar::ONE),
-            rng,
-        )
-        .into()
-    }
-
-    fn extract(sk: &SecretKey, indices: &[usize]) -> Option<DetectionKey> {
-        sk.extract(indices)
-=======
         GenericFlagCiphertexts::generate_flag(&gpk, &ChamaleonHashBasepoint::default(), rng).into()
->>>>>>> 2c8f32a5
     }
 
     fn detect(dsk: &DetectionKey, flag_ciphers: &Self::FlagCiphertexts) -> bool {
